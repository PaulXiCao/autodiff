--- conflicted
+++ resolved
@@ -183,50 +183,27 @@
 # What is missing?
 
 1. Combine autodiff with C++ linear algebra library [Eigen][Eigen].
-<<<<<<< HEAD
-2. 
+
+2. Evaluate the performance of autodiff for many functions with different complexity.
 
 # How does it work?
 
-`autodiff` works its magic in calculating *a posteriori* derivatives of any function or expression by generating an **expression tree** of the full evaluation procedure. For example, in the code below:
+`autodiff` works its magic in calculating *a posteriori* derivatives of **any `var` variable with respect to any `var` variable** by generating an **expression tree** of the entire evaluation procedure. For example, in the code below:
 
 ~~~c++
 var x = 0.5;
 var y = x * log(x)
 ~~~
 
-the variable `y` not only knows its value, given by `0.5 * log(0.5)`, but also how this value was computed step by step. 
-
-Every `var` variable has a data member `var::expr` that stores the expression tree that defines its own evaluation. This is the key information every `var` variable knows that permit autodiff to evaluate derivatives of **any `var` variable with respect to any `var` variable**. This is what mainly differs `var` from other fundamental floating-point types such as `double` and `float`.
-
-
-
-This expression tree can be  can 
-
-of mathematical evaluations
-
-which is a pointer (a *shared pointer*, more precisely) the expression tree constructed as 
-
-ato  data  by holding information about the  
-
-
-using the following features of C++:
+the `var` variable `y` not only knows its value, given by `0.5 * log(0.5)`, but also how this value was computed step by step. This expression tree information that defines how a `var` variables is evaluated is stored in the data member `var::expr`. Every time a mathematical function (e.g., `sin`, `cos`, `log`, etc.) is applied to a `var` variable, or two or more such variables interact with each other arithmetically (e.g., operators `+`, `-`, `*`, `/`, etc.) a new expression tree is formed as a result by combining the expression trees of the participating intermediate variables. At some point, the output variable of interest has been fully evaluated, producing not only its actual value but alto the corresponding expression tree to calculate that value. 
+
+The following features of C++ are extensively used in `autodiff:
 
 - operator overloading
 - inheritance; and 
 - polymorphism.
 
-The real magic in calculating derivatives with `autodiff` does not actually happen because of type `autodiff::var`, but `autodiff::expr`
-
-
 Operator overloading is used to permit the use of arithmetic operators for variables of type `var`.
-
-
-
-combines operator overloading in C++ with 
-=======
-2. Evaluate the performance of autodiff for many functions with different complexity.
->>>>>>> 0e9b74c3
 
 # License
 
