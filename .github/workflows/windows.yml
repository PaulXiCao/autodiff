--- conflicted
+++ resolved
@@ -6,14 +6,9 @@
       - master
 
   pull_request:
-<<<<<<< HEAD
-    branches:
-      - master
-=======
 
   schedule:
     - cron: "0 5 * * 1"  # runs at 05:00 UTC on Mondays
->>>>>>> f80b92f1
 
 jobs:
   build:
@@ -30,21 +25,9 @@
 
     - name: Conda
       shell: cmd
-<<<<<<< HEAD
       run: call ci\actions\configure-conda-windows.bat
 
     - name: Install
-=======
-      run: |
-        set PATH=%CONDA%;%CONDA%\Scripts;%CONDA%\Library\bin;%PATH%
-        conda config --set always_yes yes --set changeps1 no
-        conda config --add channels conda-forge
-        conda install conda-devenv
-        conda update -q conda
-        conda info -a
-        conda devenv
-    - name: Build
->>>>>>> f80b92f1
       shell: cmd
       run: |
         set CONFIGURATION=${{ env.configuration }}
