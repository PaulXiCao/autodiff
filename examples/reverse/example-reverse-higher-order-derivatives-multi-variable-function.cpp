// C++ includes
#include <iostream>

// autodiff include
#include <autodiff/reverse/var.hpp>
using namespace autodiff;

int main()
{
    var x = 1.0;  // the input variable x
    var y = 0.5;  // the input variable y
    var z = 2.0;  // the input variable z

    var u = x * log(y) * exp(z);  // the output variable u

    auto [ux, uy, uz] = derivativesx(u, wrt(x, y, z));  // evaluate the derivatives of u with respect to x, y, z.

    auto [uxx, uxy, uxz] = derivativesx(ux, wrt(x, y, z)); // evaluate the derivatives of ux with respect to x, y, z.
    auto [uyx, uyy, uyz] = derivativesx(uy, wrt(x, y, z)); // evaluate the derivatives of uy with respect to x, y, z.
    auto [uzx, uzy, uzz] = derivativesx(uz, wrt(x, y, z)); // evaluate the derivatives of uz with respect to x, y, z.

    cout << "u = " << u << endl;  // print the evaluated output variable u

    cout << "ux = " << ux << endl;  // print the evaluated first order derivative ux
    cout << "uy = " << uy << endl;  // print the evaluated first order derivative uy
    cout << "uz = " << uz << endl;  // print the evaluated first order derivative uz

    cout << "uxx = " << uxx << endl;  // print the evaluated second order derivative uxx
    cout << "uxy = " << uxy << endl;  // print the evaluated second order derivative uxy
    cout << "uxz = " << uxz << endl;  // print the evaluated second order derivative uxz

    cout << "uyx = " << uyx << endl;  // print the evaluated second order derivative uyx
    cout << "uyy = " << uyy << endl;  // print the evaluated second order derivative uyy
    cout << "uyz = " << uyz << endl;  // print the evaluated second order derivative uyz

<<<<<<< HEAD
    cout << "uzx = " << uzx << endl;  // print the evaluated second order derivative uzx
    cout << "uzy = " << uzy << endl;  // print the evaluated second order derivative uzy
    cout << "uzz = " << uzz << endl;  // print the evaluated second order derivative uzz
=======
    std::cout << "u = " << u << std::endl;                 // print the evaluated output variable u

    std::cout << "du/dx = " << dudx << std::endl;          // print the evaluated first order derivative du/dx
    std::cout << "du/dy = " << dudy << std::endl;          // print the evaluated first order derivative du/dy
    std::cout << "du/dz = " << dudz << std::endl;          // print the evaluated first order derivative du/dz

    std::cout << "d2udxdx = " << d2udxdx << std::endl;     // print the evaluated second order derivative d2u/dxdx
    std::cout << "d2udxdy = " << d2udxdy << std::endl;     // print the evaluated second order derivative d2u/dxdy
    std::cout << "d2udxdz = " << d2udxdz << std::endl;     // print the evaluated second order derivative d2u/dxdz

    std::cout << "d2udydx = " << d2udydx << std::endl;     // print the evaluated second order derivative d2u/dydx
    std::cout << "d2udydy = " << d2udydy << std::endl;     // print the evaluated second order derivative d2u/dydy
    std::cout << "d2udydz = " << d2udydz << std::endl;     // print the evaluated second order derivative d2u/dydz

    std::cout << "d2udzdx = " << d2udzdx << std::endl;     // print the evaluated second order derivative d2u/dzdx
    std::cout << "d2udzdy = " << d2udzdy << std::endl;     // print the evaluated second order derivative d2u/dzdy
    std::cout << "d2udzdz = " << d2udzdz << std::endl;     // print the evaluated second order derivative d2u/dzdz
>>>>>>> 9ba86143
}<|MERGE_RESOLUTION|>--- conflicted
+++ resolved
@@ -33,27 +33,7 @@
     cout << "uyy = " << uyy << endl;  // print the evaluated second order derivative uyy
     cout << "uyz = " << uyz << endl;  // print the evaluated second order derivative uyz
 
-<<<<<<< HEAD
     cout << "uzx = " << uzx << endl;  // print the evaluated second order derivative uzx
     cout << "uzy = " << uzy << endl;  // print the evaluated second order derivative uzy
     cout << "uzz = " << uzz << endl;  // print the evaluated second order derivative uzz
-=======
-    std::cout << "u = " << u << std::endl;                 // print the evaluated output variable u
-
-    std::cout << "du/dx = " << dudx << std::endl;          // print the evaluated first order derivative du/dx
-    std::cout << "du/dy = " << dudy << std::endl;          // print the evaluated first order derivative du/dy
-    std::cout << "du/dz = " << dudz << std::endl;          // print the evaluated first order derivative du/dz
-
-    std::cout << "d2udxdx = " << d2udxdx << std::endl;     // print the evaluated second order derivative d2u/dxdx
-    std::cout << "d2udxdy = " << d2udxdy << std::endl;     // print the evaluated second order derivative d2u/dxdy
-    std::cout << "d2udxdz = " << d2udxdz << std::endl;     // print the evaluated second order derivative d2u/dxdz
-
-    std::cout << "d2udydx = " << d2udydx << std::endl;     // print the evaluated second order derivative d2u/dydx
-    std::cout << "d2udydy = " << d2udydy << std::endl;     // print the evaluated second order derivative d2u/dydy
-    std::cout << "d2udydz = " << d2udydz << std::endl;     // print the evaluated second order derivative d2u/dydz
-
-    std::cout << "d2udzdx = " << d2udzdx << std::endl;     // print the evaluated second order derivative d2u/dzdx
-    std::cout << "d2udzdy = " << d2udzdy << std::endl;     // print the evaluated second order derivative d2u/dzdy
-    std::cout << "d2udzdz = " << d2udzdz << std::endl;     // print the evaluated second order derivative d2u/dzdz
->>>>>>> 9ba86143
 }