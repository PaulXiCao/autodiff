// C++ includes
#include <iostream>

// autodiff include
#include <autodiff/reverse/var.hpp>
#include <autodiff/reverse/var/eigen.hpp>
using namespace autodiff;

// The scalar function for which the gradient is needed
var f(const ArrayXvar& x)
{
    return sqrt((x * x).sum()); // sqrt(sum([xi * xi for i = 1:5]))
}

int main()
{
<<<<<<< HEAD
    VectorXvar x(5);     // the input vector x with 5 variables
    x << 1, 2, 3, 4, 5;  // x = [1, 2, 3, 4, 5]
=======
    using Eigen::MatrixXd;

    VectorXvar x(5);                       // the input vector x with 5 variables
    x << 1, 2, 3, 4, 5;                    // x = [1, 2, 3, 4, 5]
>>>>>>> 9ba86143

    var u = f(x);  // the output variable u

    VectorXd g;  // the gradient vector to be computed in method `hessian`
    MatrixXd H = hessian(u, x, g);  // evaluate the Hessian matrix H and the gradient vector g of u

<<<<<<< HEAD
    cout << "u = " << u << endl;    // print the evaluated output variable u
    cout << "g = \n" << g << endl;  // print the evaluated gradient vector of u
    cout << "H = \n" << H << endl;  // print the evaluated Hessian matrix of u
=======
    std::cout << "u = " << u << std::endl;           // print the evaluated output u
    std::cout << "du/dx = \n" << dudx << std::endl;  // print the evaluated gradient vector du/dx
>>>>>>> 9ba86143
}<|MERGE_RESOLUTION|>--- conflicted
+++ resolved
@@ -14,27 +14,15 @@
 
 int main()
 {
-<<<<<<< HEAD
     VectorXvar x(5);     // the input vector x with 5 variables
     x << 1, 2, 3, 4, 5;  // x = [1, 2, 3, 4, 5]
-=======
-    using Eigen::MatrixXd;
-
-    VectorXvar x(5);                       // the input vector x with 5 variables
-    x << 1, 2, 3, 4, 5;                    // x = [1, 2, 3, 4, 5]
->>>>>>> 9ba86143
 
     var u = f(x);  // the output variable u
 
-    VectorXd g;  // the gradient vector to be computed in method `hessian`
-    MatrixXd H = hessian(u, x, g);  // evaluate the Hessian matrix H and the gradient vector g of u
+    Eigen::VectorXd g;  // the gradient vector to be computed in method `hessian`
+    Eigen::MatrixXd H = hessian(u, x, g);  // evaluate the Hessian matrix H and the gradient vector g of u
 
-<<<<<<< HEAD
     cout << "u = " << u << endl;    // print the evaluated output variable u
     cout << "g = \n" << g << endl;  // print the evaluated gradient vector of u
     cout << "H = \n" << H << endl;  // print the evaluated Hessian matrix of u
-=======
-    std::cout << "u = " << u << std::endl;           // print the evaluated output u
-    std::cout << "du/dx = \n" << dudx << std::endl;  // print the evaluated gradient vector du/dx
->>>>>>> 9ba86143
 }