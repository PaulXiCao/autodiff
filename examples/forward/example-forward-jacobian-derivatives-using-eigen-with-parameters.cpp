// C++ includes
#include <iostream>

// autodiff include
#include <autodiff/forward/real.hpp>
#include <autodiff/forward/real/eigen.hpp>
using namespace autodiff;

// The vector function with parameters for which the Jacobian is needed
VectorXreal f(const VectorXreal& x, const VectorXreal& p)
{
    return x * exp(p.sum());
}

int main()
{
    using Eigen::MatrixXd;

    VectorXreal x(5);    // the input vector x with 5 variables
    x << 1, 2, 3, 4, 5;  // x = [1, 2, 3, 4, 5]

    VectorXreal p(3);    // the input parameter vector p with 3 variables
    p << 1, 2, 3;        // p = [1, 2, 3]

    VectorXreal F;  // the output vector F = f(x, p) evaluated together with Jacobian below

    MatrixXd Jx = jacobian(f, wrt(x), at(x, p), F);  // evaluate the function and the Jacobian matrix dF/dx
    MatrixXd Jp = jacobian(f, wrt(p), at(x, p), F);  // evaluate the function and the Jacobian matrix dF/dp
    MatrixXd Jpx = jacobian(f, wrtpack(p, x), at(x, p), F);  // evaluate the function and the Jacobian matrix [dF/dp, dF/dx]

<<<<<<< HEAD
    std::cout << "F = \n" << F << std::endl;    // print the evaluated output vector F
    std::cout << "Jx = \n" << Jx << std::endl;  // print the evaluated Jacobian matrix dF/dx
    std::cout << "Jp = \n" << Jp << std::endl;  // print the evaluated Jacobian matrix dF/dp
=======
    cout << "F = \n" << F << endl;    // print the evaluated output vector F
    cout << "Jx = \n" << Jx << endl;  // print the evaluated Jacobian matrix dF/dx
    cout << "Jp = \n" << Jp << endl;  // print the evaluated Jacobian matrix dF/dp
    cout << "Jpx = \n" << Jpx << endl;  // print the evaluated Jacobian matrix [dF/dp, dF/dx]
>>>>>>> bbf0a42f
}<|MERGE_RESOLUTION|>--- conflicted
+++ resolved
@@ -24,18 +24,12 @@
 
     VectorXreal F;  // the output vector F = f(x, p) evaluated together with Jacobian below
 
-    MatrixXd Jx = jacobian(f, wrt(x), at(x, p), F);  // evaluate the function and the Jacobian matrix dF/dx
-    MatrixXd Jp = jacobian(f, wrt(p), at(x, p), F);  // evaluate the function and the Jacobian matrix dF/dp
-    MatrixXd Jpx = jacobian(f, wrtpack(p, x), at(x, p), F);  // evaluate the function and the Jacobian matrix [dF/dp, dF/dx]
+    MatrixXd Jx = jacobian(f, wrt(x), at(x, p), F);     // evaluate the function and the Jacobian matrix Jx = dF/dx
+    MatrixXd Jp = jacobian(f, wrt(p), at(x, p), F);     // evaluate the function and the Jacobian matrix Jp = dF/dp
+    MatrixXd Jpx = jacobian(f, wrt(p, x), at(x, p), F); // evaluate the function and the Jacobian matrix Jpx = [dF/dp, dF/dx]
 
-<<<<<<< HEAD
-    std::cout << "F = \n" << F << std::endl;    // print the evaluated output vector F
-    std::cout << "Jx = \n" << Jx << std::endl;  // print the evaluated Jacobian matrix dF/dx
-    std::cout << "Jp = \n" << Jp << std::endl;  // print the evaluated Jacobian matrix dF/dp
-=======
-    cout << "F = \n" << F << endl;    // print the evaluated output vector F
-    cout << "Jx = \n" << Jx << endl;  // print the evaluated Jacobian matrix dF/dx
-    cout << "Jp = \n" << Jp << endl;  // print the evaluated Jacobian matrix dF/dp
-    cout << "Jpx = \n" << Jpx << endl;  // print the evaluated Jacobian matrix [dF/dp, dF/dx]
->>>>>>> bbf0a42f
+    std::cout << "F = \n" << F << std::endl;     // print the evaluated output vector F
+    std::cout << "Jx = \n" << Jx << std::endl;   // print the evaluated Jacobian matrix dF/dx
+    std::cout << "Jp = \n" << Jp << std::endl;   // print the evaluated Jacobian matrix dF/dp
+    std::cout << "Jpx = \n" << Jpx << std::endl; // print the evaluated Jacobian matrix [dF/dp, dF/dx]
 }