--- conflicted
+++ resolved
@@ -26,11 +26,6 @@
 
     real u;             // the output scalar u = f(x, p, q) evaluated together with gradient below
 
-<<<<<<< HEAD
-    VectorXd gx = gradient(f, wrt(x), at(x, p), u);  // evaluate the function value u and its gradient vector gx = du/dx
-    VectorXd gp = gradient(f, wrt(p), at(x, p), u);  // evaluate the function value u and its gradient vector gp = du/dp
-    VectorXd gpx = gradient(f, wrtpack(p, x), at(x, p), u);  // evaluate the function value u and its gradient vector gp = [du/dp, du/dx]
-=======
     VectorXd gx   = gradient(f, wrt(x), at(x, p, q), u);       // evaluate the function value u and its gradient vector gx = du/dx
     VectorXd gp   = gradient(f, wrt(p), at(x, p, q), u);       // evaluate the function value u and its gradient vector gp = du/dp
     VectorXd gq   = gradient(f, wrt(q), at(x, p, q), u);       // evaluate the function value u and its gradient vector gq = du/dq
@@ -42,7 +37,6 @@
     std::cout << "gq = \n" << gq << std::endl;   // print the evaluated gradient vector gq = du/dq
     std::cout << "gqpx = \n" << gqpx << std::endl; // print the evaluated gradient vector gqpx = [du/dq, du/dp, du/dx]
 }
->>>>>>> 9ba86143
 
 /*-------------------------------------------------------------------------------------------------
 === Note ===
