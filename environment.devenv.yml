--- conflicted
+++ resolved
@@ -4,24 +4,16 @@
   - conda-forge
 
 dependencies:
-<<<<<<< HEAD
-  - gxx_linux-64=7.3.0             # [linux]
-  - clangxx=9.0.0                  # [osx]
-=======
   - gxx_linux-64=7.3.0  # [linux]
   - clangxx_osx-64=9.0.0  # [osx]
->>>>>>> 9ba86143
   - cmake>=3.13
   - ninja>=1.9.0
   - git>=2.28
   - eigen
-<<<<<<< HEAD
   - python
-=======
   - catch2
   - ccache  # [unix]
   - pybind11 >=2.5.0
->>>>>>> 9ba86143
   - pip
   - pip:
     - mkdocs
