//                  _  _
//  _   _|_ _  _|o_|__|_
// (_||_||_(_)(_|| |  |
//
// automatic differentiation made easier in C++
// https://github.com/autodiff/autodiff
//
// Licensed under the MIT License <http://opensource.org/licenses/MIT>.
//
// Copyright (c) 2018-2019 Allan Leal
//
// Permission is hereby granted, free of charge, to any person obtaining a copy
// of this software and associated documentation files (the "Software"), to deal
// in the Software without restriction, including without limitation the rights
// to use, copy, modify, merge, publish, distribute, sublicense, and/or sell
// copies of the Software, and to permit persons to whom the Software is
// furnished to do so, subject to the following conditions:
//
// The above copyright notice and this permission notice shall be included in all
// copies or substantial portions of the Software.
//
// THE SOFTWARE IS PROVIDED "AS IS", WITHOUT WARRANTY OF ANY KIND, EXPRESS OR
// IMPLIED, INCLUDING BUT NOT LIMITED TO THE WARRANTIES OF MERCHANTABILITY,
// FITNESS FOR A PARTICULAR PURPOSE AND NONINFRINGEMENT. IN NO EVENT SHALL THE
// AUTHORS OR COPYRIGHT HOLDERS BE LIABLE FOR ANY CLAIM, DAMAGES OR OTHER
// LIABILITY, WHETHER IN AN ACTION OF CONTRACT, TORT OR OTHERWISE, ARISING FROM,
// OUT OF OR IN CONNECTION WITH THE SOFTWARE OR THE USE OR OTHER DEALINGS IN THE
// SOFTWARE.

#pragma once

// C++ includes
#include <cmath>
#include <functional>
#include <tuple>
#include <type_traits>
#include <utility>

// autodiff includes
#include <autodiff/utils/aliases.hpp>

namespace autodiff {
namespace forward {

//=====================================================================================================================
//
// STANDARD TEMPLATE LIBRARY MATH FUNCTIONS
//
//=====================================================================================================================

using std::abs;
using std::acos;
using std::asin;
using std::atan;
using std::cos;
using std::exp;
using std::log10;
using std::log;
using std::pow;
using std::sin;
using std::sqrt;
using std::tan;
using std::cosh;
using std::sinh;
using std::tanh;

//=====================================================================================================================
//
// OPERATOR TYPES
//
//=====================================================================================================================

//-----------------------------------------------------------------------------
// ARITHMETIC OPERATORS
//-----------------------------------------------------------------------------
struct AddOp    {};  // ADDITION OPERATOR
struct SubOp    {};  // SUBTRACTION OPERATOR
struct MulOp    {};  // MULTIPLICATION OPERATOR
struct DivOp    {};  // DIVISION OPERATOR

//-----------------------------------------------------------------------------
// MATHEMATICAL OPERATORS
//-----------------------------------------------------------------------------
struct NegOp    {};  // NEGATIVE OPERATOR
struct InvOp    {};  // INVERSE OPERATOR
struct SinOp    {};  // SINE OPERATOR
struct CosOp    {};  // COSINE OPERATOR
struct TanOp    {};  // TANGENT OPERATOR
struct SinhOp    {};  // HYPERBOLIC SINE OPERATOR
struct CoshOp    {};  // HYPERBOLIC COSINE OPERATOR
struct TanhOp    {};  // HYPERBOLIC TANGENT OPERATOR
struct ArcSinOp {};  // ARC SINE OPERATOR
struct ArcCosOp {};  // ARC COSINE OPERATOR
struct ArcTanOp {};  // ARC TANGENT OPERATOR
struct ExpOp    {};  // EXPONENTIAL OPERATOR
struct LogOp    {};  // NATURAL LOGARITHM OPERATOR
struct Log10Op  {};  // BASE-10 LOGARITHM OPERATOR
struct SqrtOp   {};  // SQUARE ROOT OPERATOR
struct PowOp    {};  // POWER OPERATOR
struct AbsOp    {};  // ABSOLUTE OPERATOR

//-----------------------------------------------------------------------------
// OTHER OPERATORS
//-----------------------------------------------------------------------------
struct NumberDualMulOp     {};  // NUMBER-DUAL MULTIPLICATION OPERATOR
struct NumberDualDualMulOp {};  // NUMBER-DUAL-DUAL MULTIPLICATION OPERATOR

//=====================================================================================================================
//
// BASE EXPRESSION TYPES (DECLARATION)
//
//=====================================================================================================================

template<typename T, typename G>
struct Dual;

template<typename Op, typename E>
struct UnaryExpr;

template<typename Op, typename L, typename R>
struct BinaryExpr;

template<typename Op, typename L, typename C, typename R>
struct TernaryExpr;

//=====================================================================================================================
//
// DERIVED EXPRESSION TYPES
//
//=====================================================================================================================

//-----------------------------------------------------------------------------
// DERIVED MATHEMATICAL EXPRESSIONS
//-----------------------------------------------------------------------------
template<typename R>
using NegExpr = UnaryExpr<NegOp, R>;

template<typename R>
using InvExpr = UnaryExpr<InvOp, R>;

template<typename R>
using SinExpr = UnaryExpr<SinOp, R>;

template<typename R>
using CosExpr = UnaryExpr<CosOp, R>;

template<typename R>
using TanExpr = UnaryExpr<TanOp, R>;

template<typename R>
using SinhExpr = UnaryExpr<SinhOp, R>;

template<typename R>
using CoshExpr = UnaryExpr<CoshOp, R>;

template<typename R>
using TanhExpr = UnaryExpr<TanhOp, R>;

template<typename R>
using ArcSinExpr = UnaryExpr<ArcSinOp, R>;

template<typename R>
using ArcCosExpr = UnaryExpr<ArcCosOp, R>;

template<typename R>
using ArcTanExpr = UnaryExpr<ArcTanOp, R>;

template<typename R>
using ExpExpr = UnaryExpr<ExpOp, R>;

template<typename R>
using LogExpr = UnaryExpr<LogOp, R>;

template<typename R>
using Log10Expr = UnaryExpr<Log10Op, R>;

template<typename R>
using SqrtExpr = UnaryExpr<SqrtOp, R>;

template<typename L, typename R>
using PowExpr = BinaryExpr<PowOp, L, R>;

template<typename R>
using AbsExpr = UnaryExpr<AbsOp, R>;

//-----------------------------------------------------------------------------
// DERIVED ARITHMETIC EXPRESSIONS
//-----------------------------------------------------------------------------
template<typename L, typename R>
using AddExpr = BinaryExpr<AddOp, L, R>;

template<typename L, typename R>
using MulExpr = BinaryExpr<MulOp, L, R>;

//-----------------------------------------------------------------------------
// DERIVED OTHER EXPRESSIONS
//-----------------------------------------------------------------------------
template<typename L, typename R>
using NumberDualMulExpr = BinaryExpr<NumberDualMulOp, L, R>;

template<typename L, typename C, typename R>
using NumberDualDualMulExpr = TernaryExpr<NumberDualDualMulOp, L, C, R>;

//=====================================================================================================================
//
// TYPE TRAITS UTILITIES
//
//=====================================================================================================================

//-----------------------------------------------------------------------------
// ENABLE-IF FOR SFINAE USE
//-----------------------------------------------------------------------------
template<bool value>
using enableif = typename std::enable_if<value>::type;

//-----------------------------------------------------------------------------
// CONVENIENT TYPE TRAIT UTILITIES
//-----------------------------------------------------------------------------
template<typename T>
using plain = typename std::remove_cv<typename std::remove_reference<T>::type>::type;

template<typename A, typename B>
using common = typename std::common_type<A, B>::type;

namespace traits {

//-----------------------------------------------------------------------------
// IS TYPE T AN EXPRESSION NODE?
//-----------------------------------------------------------------------------
template<typename T>
struct isExpr { constexpr static bool value = false; };

template<typename T, typename G>
struct isExpr<Dual<T, G>> { constexpr static bool value = true; };

template<typename Op, typename R>
struct isExpr<UnaryExpr<Op, R>> { constexpr static bool value = true; };

template<typename Op, typename L, typename R>
struct isExpr<BinaryExpr<Op, L, R>> { constexpr static bool value = true; };

template<typename Op, typename L, typename C, typename R>
struct isExpr<TernaryExpr<Op, L, C, R>> { constexpr static bool value = true; };

//-----------------------------------------------------------------------------
// IS TYPE T A DUAL INSTANCE?
//-----------------------------------------------------------------------------
template<typename T>
struct isDual { constexpr static bool value = false; };

template<typename T, typename G>
struct isDual<Dual<T, G>> { constexpr static bool value = true; };

//-----------------------------------------------------------------------------
// IS TYPE T AN UNARY EXPRESSION?
//-----------------------------------------------------------------------------
template<typename T>
struct isUnaryExpr { constexpr static bool value = false; };

template<typename Op, typename R>
struct isUnaryExpr<UnaryExpr<Op, R>> { constexpr static bool value = true; };

//-----------------------------------------------------------------------------
// IS TYPE T A BINARY EXPRESSION?
//-----------------------------------------------------------------------------
template<typename T>
struct isBinaryExpr { constexpr static bool value = false; };

template<typename Op, typename L, typename R>
struct isBinaryExpr<BinaryExpr<Op, L, R>> { constexpr static bool value = true; };

//-----------------------------------------------------------------------------
// IS TYPE T A TERNARY EXPRESSION?
//-----------------------------------------------------------------------------
template<typename T>
struct isTernaryExpr { constexpr static bool value = false; };

template<typename Op, typename L, typename C, typename R>
struct isTernaryExpr<TernaryExpr<Op, L, C, R>> { constexpr static bool value = true; };

//-----------------------------------------------------------------------------
// IS TYPE T A NEGATIVE EXPRESSION?
//-----------------------------------------------------------------------------
template<typename T>
struct isNegExpr { constexpr static bool value = false; };

template<typename T>
struct isNegExpr<NegExpr<T>> { constexpr static bool value = true; };

//-----------------------------------------------------------------------------
// IS TYPE T AN INVERSE EXPRESSION?
//-----------------------------------------------------------------------------
template<typename T>
struct isInvExpr { constexpr static bool value = false; };

template<typename T>
struct isInvExpr<InvExpr<T>> { constexpr static bool value = true; };

//-----------------------------------------------------------------------------
// IS TYPE T A GENERAL ADDITION EXPRESSION?
//-----------------------------------------------------------------------------
template<typename T>
struct isAddExpr { constexpr static bool value = false; };

template<typename L, typename R>
struct isAddExpr<AddExpr<L, R>> { constexpr static bool value = true; };

//-----------------------------------------------------------------------------
// IS TYPE T A GENERAL MULTIPLICATION EXPRESSION?
//-----------------------------------------------------------------------------
template<typename T>
struct isMulExpr { constexpr static bool value = false; };

template<typename L, typename R>
struct isMulExpr<MulExpr<L, R>> { constexpr static bool value = true; };

//-----------------------------------------------------------------------------
// IS TYPE T A POWER EXPRESSION?
//-----------------------------------------------------------------------------
template<typename T>
struct isPowExpr { constexpr static bool value = false; };

template<typename L, typename R>
struct isPowExpr<PowExpr<L, R>> { constexpr static bool value = true; };

//-----------------------------------------------------------------------------
// IS TYPE T A NUMBER-DUAL MULTIPLICATION EXPRESSION?
//-----------------------------------------------------------------------------
template<typename T>
struct isNumberDualMulExpr { constexpr static bool value = false; };

template<typename L, typename R>
struct isNumberDualMulExpr<NumberDualMulExpr<L, R>> { constexpr static bool value = true; };

//-----------------------------------------------------------------------------
// IS TYPE T A NUMBER-DUAL-DUAL MULTIPLICATION EXPRESSION?
//-----------------------------------------------------------------------------
template<typename T>
struct isNumberDualDualMulExpr { constexpr static bool value = false; };

template<typename L, typename C, typename R>
struct isNumberDualDualMulExpr<NumberDualDualMulExpr<L, C, R>> { constexpr static bool value = true; };

} // namespace traits

template<typename T>
constexpr bool isNumber = std::is_arithmetic<plain<T>>::value;

template<typename T>
constexpr bool isExpr = traits::isExpr<plain<T>>::value;

template<typename T>
constexpr bool isDual = traits::isDual<plain<T>>::value;

template<typename T>
constexpr bool isUnaryExpr = traits::isUnaryExpr<plain<T>>::value;

template<typename T>
constexpr bool isBinaryExpr = traits::isBinaryExpr<plain<T>>::value;

template<typename T>
constexpr bool isTernaryExpr = traits::isTernaryExpr<plain<T>>::value;

template<typename T>
constexpr bool isNegExpr = traits::isNegExpr<plain<T>>::value;

template<typename T>
constexpr bool isInvExpr = traits::isInvExpr<plain<T>>::value;

template<typename T>
constexpr bool isAddExpr = traits::isAddExpr<plain<T>>::value;

template<typename T>
constexpr bool isMulExpr = traits::isMulExpr<plain<T>>::value;

template<typename T>
constexpr bool isPowExpr = traits::isPowExpr<plain<T>>::value;

template<typename T>
constexpr bool isNumberDualMulExpr = traits::isNumberDualMulExpr<plain<T>>::value;

template<typename T>
constexpr bool isNumberDualDualMulExpr = traits::isNumberDualDualMulExpr<plain<T>>::value;

//-----------------------------------------------------------------------------
// ARE TYPES L AND R EXPRESSION NODES OR NUMBERS, BUT NOT BOTH NUMBERS?
//-----------------------------------------------------------------------------
template<typename L, typename R>
constexpr bool isOperable = (isExpr<L> && isExpr<R>) || (isNumber<L> && isExpr<R>) || (isExpr<L> && isNumber<R>);

namespace traits {

//-----------------------------------------------------------------------------
// WHAT IS THE VALUE TYPE OF AN EXPRESSION NODE?
//-----------------------------------------------------------------------------

struct ValueTypeInvalid {};

template<typename T>
struct ValueType { using type = std::conditional_t<isNumber<T>, T, ValueTypeInvalid>; };

template<typename T, typename G>
struct ValueType<Dual<T, G>> { using type = typename ValueType<plain<T>>::type; };

template<typename Op, typename R>
struct ValueType<UnaryExpr<Op, R>> { using type = typename ValueType<plain<R>>::type; };

template<typename Op, typename L, typename R>
struct ValueType<BinaryExpr<Op, L, R>> { using type = common<typename ValueType<plain<L>>::type, typename ValueType<plain<R>>::type>; };

template<typename Op, typename L, typename C, typename R>
struct ValueType<TernaryExpr<Op, L, C, R>> { using type = common<typename ValueType<plain<L>>::type, common<typename ValueType<plain<C>>::type, typename ValueType<plain<R>>::type>>; };

//-----------------------------------------------------------------------------
// WHAT IS THE GRADIENT TYPE OF AN EXPRESSION NODE?
//-----------------------------------------------------------------------------

struct GradTypeInvalid {};

template<typename T>
struct GradType { using type = std::conditional_t<isNumber<T>, T, GradTypeInvalid>; };

template<typename T, typename G>
struct GradType<Dual<T, G>> { using type = typename GradType<plain<G>>::type; };

template<typename Op, typename R>
struct GradType<UnaryExpr<Op, R>> { using type = typename GradType<plain<R>>::type; };

template<typename Op, typename L, typename R>
struct GradType<BinaryExpr<Op, L, R>> { using type = common<typename GradType<plain<L>>::type, typename GradType<plain<R>>::type>; };

template<typename Op, typename L, typename C, typename R>
struct GradType<TernaryExpr<Op, L, C, R>> { using type = common<typename GradType<plain<L>>::type, common<typename GradType<plain<C>>::type, typename GradType<plain<R>>::type>>; };

//-----------------------------------------------------------------------------
// WHAT IS THE OPERATOR TYPE OF AN EXPRESSION NODE?
//-----------------------------------------------------------------------------

struct OperatorTypeInvalid {};

template<typename T>
struct OperatorType { using type = OperatorTypeInvalid; };

template<typename Op, typename R>
struct OperatorType<UnaryExpr<Op, R>> { using type = Op; };

template<typename Op, typename L, typename R>
struct OperatorType<BinaryExpr<Op, L, R>> { using type = Op; };

template<typename Op, typename L, typename C, typename R>
struct OperatorType<TernaryExpr<Op, L, C, R>> { using type = Op; };

} // namespace traits

template<typename T>
using ValueType = typename traits::ValueType<plain<T>>::type;

template<typename T>
using GradType = typename traits::GradType<plain<T>>::type;

template<typename T>
using OperatorType = typename traits::OperatorType<plain<T>>::type;

//=====================================================================================================================
//
// EXPRESSION TYPES DEFINITION
//
//=====================================================================================================================

template<typename T, typename G>
struct Dual
{
    T val;

    G grad;

    Dual() : Dual(0.0) {}

    explicit operator T() const { return this->val; }

    Dual(const ValueType<T>& val)
    : val(val), grad(0)
    {
    }

    template<typename U, enableif<isExpr<U> && !isDual<U>>...>
    Dual(U&& other)
    {
        assign(*this, std::forward<U>(other));
    }

    template<typename U, enableif<isExpr<U> && !isDual<U>>...>
    Dual& operator=(U&& other)
    {
        Dual tmp;
        assign(tmp, std::forward<U>(other));
        assign(*this, tmp);
        return *this;
    }

    template<typename U, enableif<isNumber<U> || isExpr<U>>...>
    Dual& operator+=(U&& other)
    {
        Dual tmp;
        assign(tmp, std::forward<U>(other));
        assignAdd(*this, tmp);
        return *this;
    }

    template<typename U, enableif<isNumber<U> || isExpr<U>>...>
    Dual& operator-=(U&& other)
    {
        Dual tmp;
        assign(tmp, std::forward<U>(other));
        assignSub(*this, tmp);
        return *this;
    }

    template<typename U, enableif<isNumber<U> || isExpr<U>>...>
    Dual& operator*=(U&& other)
    {
        Dual tmp;
        assign(tmp, std::forward<U>(other));
        assignMul(*this, tmp);
        return *this;
    }

    template<typename U, enableif<isNumber<U> || isExpr<U>>...>
    Dual& operator/=(U&& other)
    {
        Dual tmp;
        assign(tmp, std::forward<U>(other));
        assignDiv(*this, tmp);
        return *this;
    }
};

template<typename Op, typename R>
struct UnaryExpr
{
    R r;
};

template<typename Op, typename L, typename R>
struct BinaryExpr
{
    L l;
    R r;
};

template<typename Op, typename R>
auto inner(const UnaryExpr<Op, R>& expr) -> const R
{
    return expr.r;
}

template<typename Op, typename L, typename R>
auto left(const BinaryExpr<Op, L, R>& expr) -> const L
{
    return expr.l;
}

template<typename Op, typename L, typename R>
auto right(const BinaryExpr<Op, L, R>& expr) -> const R
{
    return expr.r;
}

//=====================================================================================================================
//
// UTILITY FUNCTIONS
//
//=====================================================================================================================

template<typename T>
auto eval(T&& expr)
{
    if constexpr (isDual<T>)
        return std::forward<T>(expr);
    else if constexpr (isExpr<T>)
        return Dual<ValueType<T>, GradType<T>>(std::forward<T>(expr));
    else return std::forward<T>(expr);
}

template<typename T>
auto val(T&& expr)
{
    if constexpr (isDual<T>)
        return val(expr.val);
    else if constexpr (isExpr<T>)
        return val(eval(std::forward<T>(expr)));
    else return std::forward<T>(expr);
}

namespace internal {

template<int num, typename Arg>
auto seed(Arg& dual) -> void
{
    static_assert(isDual<Arg>);
    dual.grad = num;
}

template<int num, typename Arg, typename... Args>
auto seed(Arg& dual, Args&... duals) -> void
{
    static_assert(isDual<Arg>);
    seed<num>(duals.val...);
    dual.grad = num;
}

template<typename T>
constexpr auto repeat(T&& t, std::index_sequence<0>) 
{
    // Just stop recursion
    return std::forward_as_tuple(std::forward<T>(t));
}

template<typename T, std::size_t I, std::size_t... N>
constexpr auto repeat(T&& t, std::index_sequence<I, N...>) 
{
    // concat tuple with rest N
    return std::tuple_cat(std::forward_as_tuple(std::forward<T>(t)),
        repeat<T>(std::forward<T>(t), std::make_index_sequence<sizeof...(N)>{}));
}

} // namespace internal

template<typename Arg>
auto seed(std::tuple<Arg&> dual)
{
    static_assert(isDual<Arg>);
    internal::seed<1>(std::get<0>(dual));
}

template<typename... Args>
auto seed(std::tuple<Args&...> duals)
{
    std::apply(internal::seed<1, Args&...>, duals);
}

template<typename Arg>
auto unseed(std::tuple<Arg&> dual)
{
    static_assert(isDual<Arg>);
    internal::seed<0>(std::get<0>(dual));
}

template<typename... Args>
auto unseed(std::tuple<Args&...> duals)
{
    std::apply(internal::seed<0, Args&...>, duals);
}

<<<<<<< HEAD
=======
template<typename... Args>
auto wrt(Args&&... args)
{
    return std::forward_as_tuple(std::forward<Args>(args)...);
}

template<std::size_t N, typename Wrt>
auto wrt(Wrt&& arg) 
{
    return internal::repeat<Wrt>(std::forward<Wrt>(arg), std::make_index_sequence<N>{});
}

template<typename... Args>
auto at(Args&&... args)
{
    return std::forward_as_tuple(std::forward<Args>(args)...);
}

>>>>>>> 6474dc75
template<std::size_t order, typename T, typename G>
auto derivative(const Dual<T, G>& dual)
{
    if constexpr (order == 0)
        return dual.val;
    if constexpr (order == 1)
        return dual.grad;
    else
        return derivative<order - 1>(dual.grad);
}

template<typename Function, typename Wrt, typename Args, typename Result>
auto derivative(const Function& f, Wrt&& wrt, Args&& args, Result& u)
{
    seed(wrt);
    u = std::apply(f, args);
    unseed(wrt);
    return derivative<std::tuple_size<Wrt>::value>(u);
}

template<typename Function, typename Wrt, typename Args>
auto derivative(const Function& f, Wrt&& wrt, Args&& args)
{
    using Result = decltype(std::apply(f, args));
    Result u;
    return derivative(f, std::forward<Wrt>(wrt), std::forward<Args>(args), u);
}

// Code below requires template argument deduction, which is not available in clang v4,
// only osx supported compiler in conda-forge at the moment

// namespace internal {

// template<typename T, typename G, typename... Args>
// auto grad(const std::function<Dual<T, G>(Args...)>& f)
// {
//     auto g = [=](Dual<T, G>& wrt, Args&... args) -> G {
//         return derivative(f, wrt, args...);
//     };
//     return g;
// }

// } // namespace internal

// template<typename Function>
// auto grad(const Function& f)
// {
//     return internal::grad(std::function{f});
// }

//=====================================================================================================================
//
// CONVENIENT FUNCTIONS
//
//=====================================================================================================================

//-----------------------------------------------------------------------------
// NEGATIVE EXPRESSION GENERATOR FUNCTION
//-----------------------------------------------------------------------------
template<typename U>
constexpr auto negative(U&& expr)
{
    static_assert(isExpr<U> || isNumber<U>);
    if constexpr (isNegExpr<U>)
        return inner(expr);
    else return NegExpr<U>{ std::forward<U>(expr) };
}

//-----------------------------------------------------------------------------
// INVERSE EXPRESSION GENERATOR FUNCTION
//-----------------------------------------------------------------------------
template<typename U>
constexpr auto inverse(U&& expr)
{
    static_assert(isExpr<U>);
    if constexpr (isInvExpr<U>)
        return inner(expr);
    else return InvExpr<U>{ std::forward<U>(expr) };
}

//-----------------------------------------------------------------------------
// AUXILIARY CONSTEXPR CONSTANTS
//-----------------------------------------------------------------------------
template<typename U>
constexpr auto Zero = static_cast<ValueType<U>>(0);

template<typename U>
constexpr auto One = static_cast<ValueType<U>>(1);

//=====================================================================================================================
//
// POSITIVE ARITHMETIC OPERATOR OVERLOADING
//
//=====================================================================================================================

//-----------------------------------------------------------------------------
// POSITIVE OPERATOR: +x
//-----------------------------------------------------------------------------
template<typename R, enableif<isExpr<R>>...>
constexpr auto operator+(R&& expr)
{
    return std::forward<R>(expr); // expression optimization: +(expr) => expr
}

//=====================================================================================================================
//
// NEGATIVE ARITHMETIC OPERATOR OVERLOADING
//
//=====================================================================================================================

template<typename R, enableif<isExpr<R>>...>
constexpr auto operator-(R&& expr)
{
    // NEGATIVE EXPRESSION CASE: -(-x) => x when expr is (-x)
    if constexpr (isNegExpr<R>)
        return inner(expr);
    // NEGATIVE EXPRESSION CASE: -(number * dual) => (-number) * dual
    else if constexpr (isNumberDualMulExpr<R>)
        return (-left(expr)) * right(expr);
    // default expression
    else return NegExpr<R>{ std::forward<R>(expr) };
}

//=====================================================================================================================
//
// ADDITION ARITHMETIC OPERATOR OVERLOADING
//
//=====================================================================================================================

template<typename L, typename R, enableif<isOperable<L, R>>...>
constexpr auto operator+(L&& l, R&& r)
{
    // ADDITION EXPRESSION CASE: (-x) + (-y) => -(x + y)
    if constexpr (isNegExpr<L> && isNegExpr<R>)
        return -( inner(l) + inner(r) );
    // ADDITION EXPRESSION CASE: expr + number => number + expr (number always on the left)
    else if constexpr (isExpr<L> && isNumber<R>)
        return std::forward<R>(r) + std::forward<L>(l);
    // DEFAULT ADDITION EXPRESSION
    else return AddExpr<L, R>{ std::forward<L>(l), std::forward<R>(r) };
}

//=====================================================================================================================
//
// MULTIPLICATION ARITHMETIC OPERATOR OVERLOADING
//
//=====================================================================================================================

template<typename L, typename R, enableif<isOperable<L, R>>...>
constexpr auto operator*(L&& l, R&& r)
{
    // MULTIPLICATION EXPRESSION CASE: (-expr) * (-expr) => expr * expr
    if constexpr (isNegExpr<L> && isNegExpr<R>)
        return inner(l) * inner(r);
    // // MULTIPLICATION EXPRESSION CASE: (1 / expr) * (1 / expr) => 1 / (expr * expr)
    else if constexpr (isInvExpr<L> && isInvExpr<R>)
        return inverse(inner(l) * inner(r));
    // // MULTIPLICATION EXPRESSION CASE: expr * number => number * expr
    else if constexpr (isExpr<L> && isNumber<R>)
        return std::forward<R>(r) * std::forward<L>(l);
    // // MULTIPLICATION EXPRESSION CASE: number * (-expr) => (-number) * expr
    else if constexpr (isNumber<L> && isNegExpr<R>)
        return (-l) * inner(r);
    // // MULTIPLICATION EXPRESSION CASE: number * (number * expr) => (number * number) * expr
    else if constexpr (isNumber<L> && isNumberDualMulExpr<R>)
        return (l * left(r)) * right(r);
    // MULTIPLICATION EXPRESSION CASE: number * dual => NumberDualMulExpr
    else if constexpr (isNumber<L> && isDual<R>)
        return NumberDualMulExpr<L, R>{ std::forward<L>(l), std::forward<R>(r) };
    // DEFAULT MULTIPLICATION EXPRESSION: expr * expr => MulExpr
    else return MulExpr<L, R>{ std::forward<L>(l), std::forward<R>(r) };
}

//=====================================================================================================================
//
// SUBTRACTION ARITHMETIC OPERATOR OVERLOADING
//
//=====================================================================================================================

//-----------------------------------------------------------------------------
// SUBTRACTION OPERATOR: expr - expr, scalar - expr, expr - scalar
//-----------------------------------------------------------------------------
template<typename L, typename R, enableif<isOperable<L, R>>...>
constexpr auto operator-(L&& l, R&& r)
{
    return std::forward<L>(l) + ( -std::forward<R>(r) );
}

//=====================================================================================================================
//
// DIVISION ARITHMETIC OPERATOR OVERLOADING
//
//=====================================================================================================================

//-----------------------------------------------------------------------------
// DIVISION OPERATOR: expr / expr
//-----------------------------------------------------------------------------
template<typename L, typename R, enableif<isOperable<L, R>>...>
constexpr auto operator/(L&& l, R&& r)
{
    if constexpr (isNumber<R>)
        return std::forward<L>(l) * (One<L> / std::forward<R>(r));
    else return std::forward<L>(l) * inverse(std::forward<R>(r));
}

//=====================================================================================================================
//
// TRIGONOMETRIC FUNCTIONS OVERLOADING
//
//=====================================================================================================================

template<typename R, enableif<isExpr<R>>...> constexpr auto sin(R&& r) -> SinExpr<R> { return { std::forward<R>(r) }; }
template<typename R, enableif<isExpr<R>>...> constexpr auto cos(R&& r) -> CosExpr<R> { return { std::forward<R>(r) }; }
template<typename R, enableif<isExpr<R>>...> constexpr auto tan(R&& r) -> TanExpr<R> { return { std::forward<R>(r) }; }
template<typename R, enableif<isExpr<R>>...> constexpr auto asin(R&& r) -> ArcSinExpr<R> { return { std::forward<R>(r) }; }
template<typename R, enableif<isExpr<R>>...> constexpr auto acos(R&& r) -> ArcCosExpr<R> { return { std::forward<R>(r) }; }
template<typename R, enableif<isExpr<R>>...> constexpr auto atan(R&& r) -> ArcTanExpr<R> { return { std::forward<R>(r) }; }

//=====================================================================================================================
//
// HYPERBOLIC FUNCTIONS OVERLOADING
//
//=====================================================================================================================

template<typename R, enableif<isExpr<R>>...> constexpr auto sinh(R&& r) -> SinhExpr<R> { return { std::forward<R>(r) }; }
template<typename R, enableif<isExpr<R>>...> constexpr auto cosh(R&& r) -> CoshExpr<R> { return { std::forward<R>(r) }; }
template<typename R, enableif<isExpr<R>>...> constexpr auto tanh(R&& r) -> TanhExpr<R> { return { std::forward<R>(r) }; }

//=====================================================================================================================
//
// EXPONENTIAL AND LOGARITHMIC FUNCTIONS OVERLOADING
//
//=====================================================================================================================

template<typename R, enableif<isExpr<R>>...> constexpr auto exp(R&& r) -> ExpExpr<R> { return { std::forward<R>(r) }; }
template<typename R, enableif<isExpr<R>>...> constexpr auto log(R&& r) -> LogExpr<R> { return { std::forward<R>(r) }; }
template<typename R, enableif<isExpr<R>>...> constexpr auto log10(R&& r) -> Log10Expr<R> { return { std::forward<R>(r) }; }

//=====================================================================================================================
//
// POWER FUNCTIONS OVERLOADING
//
//=====================================================================================================================

template<typename L, typename R, enableif<isOperable<L, R>>...> constexpr auto pow(L&& l, R&& r) -> PowExpr<L, R> { return { std::forward<L>(l), std::forward<R>(r) }; }
template<typename R, enableif<isExpr<R>>...> constexpr auto sqrt(R&& r) -> SqrtExpr<R> { return { std::forward<R>(r) }; }

//=====================================================================================================================
//
// OTHER FUNCTIONS OVERLOADING
//
//=====================================================================================================================

template<typename R, enableif<isExpr<R>>...> constexpr auto abs(R&& r) -> AbsExpr<R> { return { std::forward<R>(r) }; }
template<typename R, enableif<isExpr<R>>...> constexpr auto abs2(R&& r) { return std::forward<R>(r) * std::forward<R>(r); }
template<typename R, enableif<isExpr<R>>...> constexpr auto conj(R&& r) { return std::forward<R>(r); }
template<typename R, enableif<isExpr<R>>...> constexpr auto real(R&& r) { return std::forward<R>(r); }
template<typename R, enableif<isExpr<R>>...> constexpr auto imag(R&& r) { return 0.0; }

//=====================================================================================================================
//
// COMPARISON OPERATORS OVERLOADING
//
//=====================================================================================================================

template<typename L, typename R, enableif<isOperable<L, R>>...> bool operator==(L&& l, R&& r) { return val(l) == val(r); }
template<typename L, typename R, enableif<isOperable<L, R>>...> bool operator!=(L&& l, R&& r) { return val(l) != val(r); }
template<typename L, typename R, enableif<isOperable<L, R>>...> bool operator<=(L&& l, R&& r) { return val(l) <= val(r); }
template<typename L, typename R, enableif<isOperable<L, R>>...> bool operator>=(L&& l, R&& r) { return val(l) >= val(r); }
template<typename L, typename R, enableif<isOperable<L, R>>...> bool operator<(L&& l, R&& r) { return val(l) < val(r); }
template<typename L, typename R, enableif<isOperable<L, R>>...> bool operator>(L&& l, R&& r) { return val(l) > val(r); }

//=====================================================================================================================
//
// AUXILIARY FUNCTIONS
//
//=====================================================================================================================
template<typename T, typename G>
constexpr void negate(Dual<T, G>& self)
{
    self.val = -self.val;
    self.grad = -self.grad;
}

template<typename T, typename G, typename U>
constexpr void scale(Dual<T, G>& self, const U& scalar)
{
    self.val *= scalar;
    self.grad *= scalar;
}

//=====================================================================================================================
//
// FORWARD DECLARATIONS
//
//=====================================================================================================================

template<typename Op, typename T, typename G>
constexpr void apply(Dual<T, G>& self);

//=====================================================================================================================
//
// ASSIGNMENT FUNCTIONS
//
//=====================================================================================================================

template<typename T, typename G, typename U>
constexpr void assign(Dual<T, G>& self, U&& other)
{
    static_assert(isExpr<U> || isNumber<U>);

    // ASSIGN A NUMBER: self = number
    if constexpr (isNumber<U>) {
        self.val = other;
        self.grad = Zero<T>;
    }
    // ASSIGN A DUAL NUMBER: self = dual
    else if constexpr (isDual<U>) {
        self.val = other.val;
        self.grad = other.grad;
    }
    // ASSIGN A NUMBER-DUAL MULTIPLICATION EXPRESSION: self = number * dual
    else if constexpr (isNumberDualMulExpr<U>) {
        assign(self, other.r);
        scale(self, other.l);
    }
    // ASSIGN A UNARY EXPRESSION: self = unaryexpr
    else if constexpr (isUnaryExpr<U>) {
        using Op = OperatorType<U>;
        assign(self, other.r);
        apply<Op>(self);
    }
    // ASSIGN AN ADDITION EXPRESSION: self = expr + expr
    else if constexpr (isAddExpr<U>) {
        assign(self, other.r);
        assignAdd(self, other.l);
    }
    // ASSIGN A MULTIPLICATION EXPRESSION: self = expr * expr
    else if constexpr (isMulExpr<U>) {
        assign(self, other.r);
        assignMul(self, other.l);
    }
    // ASSIGN A POWER EXPRESSION: self = pow(expr)
    else if constexpr (isPowExpr<U>) {
        assign(self, other.l);
        assignPow(self, other.r);
    }
}

template<typename T, typename G, typename U>
constexpr void assign(Dual<T, G>& self, U&& other, Dual<T, G>& tmp)
{
    static_assert(isExpr<U> || isNumber<U>);

    // ASSIGN AN UNARY EXPRESSION: self = func(expr)
    if constexpr (isUnaryExpr<U>) {
        using Op = OperatorType<U>;
        assign(self, other.r, tmp);
        apply<Op>(self);
    }
    // ASSIGN AN ADDITION EXPRESSION: self = expr + expr
    else if constexpr (isAddExpr<U>) {
        assign(self, other.r, tmp);
        assignAdd(self, other.l, tmp);
    }
    // ASSIGN A MULTIPLICATION EXPRESSION: self = expr * expr
    else if constexpr (isMulExpr<U>) {
        assign(self, other.r, tmp);
        assignMul(self, other.l, tmp);
    }
    // ASSIGN A POWER EXPRESSION: self = pow(expr, expr)
    else if constexpr (isPowExpr<U>) {
        assign(self, other.l, tmp);
        assignPow(self, other.r, tmp);
    }
    // ALL OTHER EXPRESSIONS
    else {
        assign(tmp, other);
        assign(self, tmp);
    }
}

//=====================================================================================================================
//
// ASSIGNMENT-ADDITION FUNCTIONS
//
//=====================================================================================================================

template<typename T, typename G, typename U>
constexpr void assignAdd(Dual<T, G>& self, U&& other)
{
    static_assert(isExpr<U> || isNumber<U>);

    // ASSIGN-ADD A NUMBER: self += number
    if constexpr (isNumber<U>) {
        self.val += other;
    }
    // ASSIGN-ADD A DUAL NUMBER: self += dual
    else if constexpr (isDual<U>) {
        self.val += other.val;
        self.grad += other.grad;
    }
    // ASSIGN-ADD A NEGATIVE EXPRESSION: self += -expr => self -= expr
    else if constexpr (isNegExpr<U>) {
        assignSub(self, other.r);
    }
    // ASSIGN-ADD A NUMBER-DUAL MULTIPLICATION EXPRESSION: self += number * dual
    else if constexpr (isNumberDualMulExpr<U>) {
        self.val += other.l * other.r.val;
        self.grad += other.l * other.r.grad;
    }
    // ASSIGN-ADD AN ADDITION EXPRESSION: self += expr + expr
    else if constexpr (isAddExpr<U>) {
        assignAdd(self, other.l);
        assignAdd(self, other.r);
    }
    // ASSIGN-ADD ALL OTHER EXPRESSIONS
    else {
        Dual<T, G> tmp;
        assignAdd(self, std::forward<U>(other), tmp);
    }
}

template<typename T, typename G, typename U>
constexpr void assignAdd(Dual<T, G>& self, U&& other, Dual<T, G>& tmp)
{
    static_assert(isExpr<U> || isNumber<U>);

    // ASSIGN-ADD A NEGATIVE EXPRESSION: self += -expr => self -= expr
    if constexpr (isNegExpr<U>) {
        assignSub(self, other.r, tmp);
    }
    // ASSIGN-ADD AN ADDITION EXPRESSION: self += expr + expr
    else if constexpr (isAddExpr<U>) {
        assignAdd(self, other.l, tmp);
        assignAdd(self, other.r, tmp);
    }
    // ASSIGN-ADD ALL OTHER EXPRESSIONS
    else {
        assign(tmp, other);
        assignAdd(self, tmp);
    }
}

//=====================================================================================================================
//
// ASSIGNMENT-SUBTRACTION FUNCTIONS
//
//=====================================================================================================================

template<typename T, typename G, typename U>
constexpr void assignSub(Dual<T, G>& self, U&& other)
{
    static_assert(isExpr<U> || isNumber<U>);

    // ASSIGN-SUBTRACT A NUMBER: self -= number
    if constexpr (isNumber<U>) {
        self.val -= other;
    }
    // ASSIGN-SUBTRACT A DUAL NUMBER: self -= dual
    else if constexpr (isDual<U>) {
        self.val -= other.val;
        self.grad -= other.grad;
    }
    // ASSIGN-SUBTRACT A NEGATIVE EXPRESSION: self -= -expr => self += expr
    else if constexpr (isNegExpr<U>) {
        assignAdd(self, other.r);
    }
    // ASSIGN-SUBTRACT A NUMBER-DUAL MULTIPLICATION EXPRESSION: self -= number * dual
    else if constexpr (isNumberDualMulExpr<U>) {
        self.val -= other.l * other.r.val;
        self.grad -= other.l * other.r.grad;
    }
    // ASSIGN-SUBTRACT AN ADDITION EXPRESSION: self -= expr + expr
    else if constexpr (isAddExpr<U>) {
        assignSub(self, other.l);
        assignSub(self, other.r);
    }
    // ASSIGN-SUBTRACT ALL OTHER EXPRESSIONS
    else {
        Dual<T, G> tmp;
        assignSub(self, std::forward<U>(other), tmp);
    }
}

template<typename T, typename G, typename U>
constexpr void assignSub(Dual<T, G>& self, U&& other, Dual<T, G>& tmp)
{
    static_assert(isExpr<U> || isNumber<U>);

    // ASSIGN-SUBTRACT A NEGATIVE EXPRESSION: self -= -expr => self += expr
    if constexpr (isNegExpr<U>) {
        assignAdd(self, other.r, tmp);
    }
    // ASSIGN-SUBTRACT AN ADDITION EXPRESSION: self -= expr + expr
    else if constexpr (isAddExpr<U>) {
        assignSub(self, other.l, tmp);
        assignSub(self, other.r, tmp);
    }
    // ASSIGN-SUBTRACT ALL OTHER EXPRESSIONS
    else {
        assign(tmp, other);
        assignSub(self, tmp);
    }
}

//=====================================================================================================================
//
// ASSIGNMENT-MULTIPLICATION FUNCTIONS
//
//=====================================================================================================================

template<typename T, typename G, typename U>
constexpr void assignMul(Dual<T, G>& self, U&& other)
{
    static_assert(isExpr<U> || isNumber<U>);

    // ASSIGN-MULTIPLY A NUMBER: self *= number
    if constexpr (isNumber<U>) {
        self.val *= other;
        self.grad *= other;
    }
    // ASSIGN-MULTIPLY A DUAL NUMBER: self *= dual
    else if constexpr (isDual<U>) {
        const G aux = other.grad; // to avoid aliasing when self === other
        self.grad *= other.val;
        self.grad += self.val * aux;
        self.val *= other.val;
    }
    // ASSIGN-MULTIPLY A NEGATIVE EXPRESSION: self *= (-expr)
    else if constexpr (isNegExpr<U>) {
        assignMul(self, other.r);
        negate(self);
    }
    // ASSIGN-MULTIPLY A NUMBER-DUAL MULTIPLICATION EXPRESSION: self *= number * dual
    else if constexpr (isNumberDualMulExpr<U>) {
        assignMul(self, other.r);
        scale(self, other.l);
    }
    // ASSIGN-MULTIPLY A MULTIPLICATION EXPRESSION: self *= expr * expr
    else if constexpr (isMulExpr<U>) {
        assignMul(self, other.l);
        assignMul(self, other.r);
    }
    // ASSIGN-MULTIPLY ALL OTHER EXPRESSIONS
    else {
        Dual<T, G> tmp;
        assignMul(self, std::forward<U>(other), tmp);
    }
}

template<typename T, typename G, typename U>
constexpr void assignMul(Dual<T, G>& self, U&& other, Dual<T, G>& tmp)
{
    static_assert(isExpr<U> || isNumber<U>);

    // ASSIGN-MULTIPLY A NEGATIVE EXPRESSION: self *= (-expr)
    if constexpr (isNegExpr<U>) {
        assignMul(self, other.r, tmp);
        negate(self);
    }
    // ASSIGN-MULTIPLY A MULTIPLICATION EXPRESSION: self *= expr * expr
    else if constexpr (isMulExpr<U>) {
        assignMul(self, other.l, tmp);
        assignMul(self, other.r, tmp);
    }
    // ASSIGN-MULTIPLY ALL OTHER EXPRESSIONS
    else {
        assign(tmp, other);
        assignMul(self, tmp);
    }
}

//=====================================================================================================================
//
// ASSIGNMENT-DIVISION FUNCTIONS
//
//=====================================================================================================================

template<typename T, typename G, typename U>
constexpr void assignDiv(Dual<T, G>& self, U&& other)
{
    static_assert(isExpr<U> || isNumber<U>);

    // ASSIGN-DIVIDE A NUMBER: self /= number
    if constexpr (isNumber<U>) {
        self.val /= other;
        self.grad /= other;
    }
    // ASSIGN-DIVIDE A DUAL NUMBER: self /= dual
    else if constexpr (isDual<U>) {
        const T aux = One<T> / other.val; // to avoid aliasing when self === other
        self.val *= aux;
        self.grad -= self.val * other.grad;
        self.grad *= aux;
    }
    // ASSIGN-DIVIDE A NEGATIVE EXPRESSION: self /= (-expr)
    else if constexpr (isNegExpr<U>) {
        assignDiv(self, other.r);
        negate(self);
    }
    // ASSIGN-DIVIDE AN INVERSE EXPRESSION: self /= 1/expr
    else if constexpr (isInvExpr<U>) {
        assignMul(self, other.r);
    }
    // ASSIGN-DIVIDE A NUMBER-DUAL MULTIPLICATION EXPRESSION: self /= number * dual
    else if constexpr (isNumberDualMulExpr<U>) {
        assignDiv(self, other.r);
        assignDiv(self, other.l);
    }
    // ASSIGN-DIVIDE A MULTIPLICATION EXPRESSION: self /= expr * expr
    else if constexpr (isMulExpr<U>) {
        assignDiv(self, other.l);
        assignDiv(self, other.r);
    }
    // ASSIGN-DIVIDE ALL OTHER EXPRESSIONS
    else {
        Dual<T, G> tmp;
        assignDiv(self, std::forward<U>(other), tmp);
    }
}

template<typename T, typename G, typename U>
constexpr void assignDiv(Dual<T, G>& self, U&& other, Dual<T, G>& tmp)
{
    static_assert(isExpr<U> || isNumber<U>);

    // ASSIGN-DIVIDE A NEGATIVE EXPRESSION: self /= (-expr)
    if constexpr (isNegExpr<U>) {
        assignDiv(self, other.r, tmp);
        negate(self);
    }
    // ASSIGN-DIVIDE AN INVERSE EXPRESSION: self /= 1/expr
    else if constexpr (isInvExpr<U>) {
        assignMul(self, other.r, tmp);
    }
    // ASSIGN-DIVIDE A MULTIPLICATION EXPRESSION: self /= expr * expr
    else if constexpr (isMulExpr<U>) {
        assignDiv(self, other.l, tmp);
        assignDiv(self, other.r, tmp);
    }
    // ASSIGN-DIVIDE ALL OTHER EXPRESSIONS
    else {
        assign(tmp, other);
        assignDiv(self, tmp);
    }
}

//=====================================================================================================================
//
// ASSIGNMENT-POWER FUNCTIONS
//
//=====================================================================================================================

template<typename T, typename G, typename U>
constexpr void assignPow(Dual<T, G>& self, U&& other)
{
    // ASSIGN-POW A NUMBER: self = pow(self, number)
    if constexpr (isNumber<U>) {
        const T aux = pow(self.val, other - 1);
        self.grad *= other * aux;
        self.val = aux * self.val;
    }
    // ASSIGN-POW A DUAL NUMBER: self = pow(self, dual)
    else if constexpr (isDual<U>) {
        const T aux1 = pow(self.val, other.val);
        const T aux2 = log(self.val);
        self.grad *= other.val/self.val;
        self.grad += aux2 * other.grad;
        self.grad *= aux1;
        self.val = aux1;
    }
    // ASSIGN-POW ALL OTHER EXPRESSIONS: self = pow(self, expr)
    else {
        Dual<T, G> tmp;
        assignPow(self, std::forward<U>(other), tmp);
    }
}

template<typename T, typename G, typename U>
constexpr void assignPow(Dual<T, G>& self, U&& other, Dual<T, G>& tmp)
{
    assign(tmp, other);
    assignPow(self, tmp);
}

//=====================================================================================================================
//
// APPLY-OPERATOR FUNCTIONS
//
//=====================================================================================================================
template<typename T, typename G>
constexpr void apply(Dual<T, G>& self, NegOp)
{
    self.val = -self.val;
    self.grad = -self.grad;
}

template<typename T, typename G>
constexpr void apply(Dual<T, G>& self, InvOp)
{
    self.val = One<T> / self.val;
    self.grad *= - self.val * self.val;
}

template<typename T, typename G>
constexpr void apply(Dual<T, G>& self, SinOp)
{
    self.grad *= cos(self.val);
    self.val = sin(self.val);
}

template<typename T, typename G>
constexpr void apply(Dual<T, G>& self, CosOp)
{
    self.grad *= -sin(self.val);
    self.val = cos(self.val);
}

template<typename T, typename G>
constexpr void apply(Dual<T, G>& self, TanOp)
{
    const T aux = One<T> / cos(self.val);
    self.val = tan(self.val);
    self.grad *= aux * aux;
}

template<typename T, typename G>
constexpr void apply(Dual<T, G>& self, SinhOp)
{
    self.grad *= cosh(self.val);
    self.val = sinh(self.val);
}

template<typename T, typename G>
constexpr void apply(Dual<T, G>& self, CoshOp)
{
    self.grad *= sinh(self.val);
    self.val = cosh(self.val);
}

template<typename T, typename G>
constexpr void apply(Dual<T, G>& self, TanhOp)
{
    const T aux = One<T> / cosh(self.val);
    self.val = tanh(self.val);
    self.grad *= aux * aux;
}

template<typename T, typename G>
constexpr void apply(Dual<T, G>& self, ArcSinOp)
{
    const T aux = One<T> / sqrt(1.0 - self.val * self.val);
    self.val = asin(self.val);
    self.grad *= aux;
}

template<typename T, typename G>
constexpr void apply(Dual<T, G>& self, ArcCosOp)
{
    const T aux = -One<T> / sqrt(1.0 - self.val * self.val);
    self.val = acos(self.val);
    self.grad *= aux;
}

template<typename T, typename G>
constexpr void apply(Dual<T, G>& self, ArcTanOp)
{
    const T aux = One<T> / (1.0 + self.val * self.val);
    self.val = atan(self.val);
    self.grad *= aux;
}

template<typename T, typename G>
constexpr void apply(Dual<T, G>& self, ExpOp)
{
    self.val = exp(self.val);
    self.grad *= self.val;
}

template<typename T, typename G>
constexpr void apply(Dual<T, G>& self, LogOp)
{
    const T aux = One<T> / self.val;
    self.val = log(self.val);
    self.grad *= aux;
}

template<typename T, typename G>
constexpr void apply(Dual<T, G>& self, Log10Op)
{
    constexpr T ln10 = 2.3025850929940456840179914546843;
    const T aux = One<T> / (ln10 * self.val);
    self.val = log10(self.val);
    self.grad *= aux;
}

template<typename T, typename G>
constexpr void apply(Dual<T, G>& self, SqrtOp)
{
    self.val = sqrt(self.val);
    self.grad *= 0.5 / self.val;
}

template<typename T, typename G>
constexpr void apply(Dual<T, G>& self, AbsOp)
{
    const T aux = self.val;
    self.val = abs(self.val);
    self.grad *= aux / self.val;
}

template<typename Op, typename T, typename G>
constexpr void apply(Dual<T, G>& self)
{
    apply(self, Op{});
}

template<typename T, typename G>
std::ostream& operator<<(std::ostream& out, const Dual<T, G>& x)
{
    out << x.val;
    return out;
}

namespace internal {

template<std::size_t N>
struct HigherOrderDual;

template<>
struct HigherOrderDual<0>
{
    using type = double;
};

template<std::size_t N>
struct HigherOrderDual
{
    using type = Dual<typename HigherOrderDual<N-1>::type, typename HigherOrderDual<N-1>::type>;
};

} // namespace internal

template<std::size_t N>
using HigherOrderDual = typename internal::HigherOrderDual<N>::type;

using dual = forward::Dual<double, double>;

} // namespace forward

using forward::dual;
using forward::val;
using forward::eval;
using forward::derivative;
using forward::HigherOrderDual;

} // namespace autodiff<|MERGE_RESOLUTION|>--- conflicted
+++ resolved
@@ -610,14 +610,14 @@
 }
 
 template<typename T>
-constexpr auto repeat(T&& t, std::index_sequence<0>) 
+constexpr auto repeat(T&& t, std::index_sequence<0>)
 {
     // Just stop recursion
     return std::forward_as_tuple(std::forward<T>(t));
 }
 
 template<typename T, std::size_t I, std::size_t... N>
-constexpr auto repeat(T&& t, std::index_sequence<I, N...>) 
+constexpr auto repeat(T&& t, std::index_sequence<I, N...>)
 {
     // concat tuple with rest N
     return std::tuple_cat(std::forward_as_tuple(std::forward<T>(t)),
@@ -652,27 +652,24 @@
     std::apply(internal::seed<0, Args&...>, duals);
 }
 
-<<<<<<< HEAD
-=======
-template<typename... Args>
-auto wrt(Args&&... args)
-{
-    return std::forward_as_tuple(std::forward<Args>(args)...);
-}
-
-template<std::size_t N, typename Wrt>
-auto wrt(Wrt&& arg) 
-{
-    return internal::repeat<Wrt>(std::forward<Wrt>(arg), std::make_index_sequence<N>{});
-}
-
-template<typename... Args>
-auto at(Args&&... args)
-{
-    return std::forward_as_tuple(std::forward<Args>(args)...);
-}
-
->>>>>>> 6474dc75
+// template<typename... Args>
+// auto wrt(Args&&... args)
+// {
+//     return std::forward_as_tuple(std::forward<Args>(args)...);
+// }
+
+// template<std::size_t N, typename Wrt>
+// auto wrt(Wrt&& arg)
+// {
+//     return internal::repeat<Wrt>(std::forward<Wrt>(arg), std::make_index_sequence<N>{});
+// }
+
+// template<typename... Args>
+// auto at(Args&&... args)
+// {
+//     return std::forward_as_tuple(std::forward<Args>(args)...);
+// }
+
 template<std::size_t order, typename T, typename G>
 auto derivative(const Dual<T, G>& dual)
 {
